--- conflicted
+++ resolved
@@ -9,7 +9,6 @@
 
 ## How to get started
 
-<<<<<<< HEAD
 Before you start, please make sure that you have a machine with
 publicly routable ip address. Also please make sure you have docker
 installed on your machine, or, if you prefer to run your node
@@ -18,19 +17,11 @@
 
 Make sure to read the *guidelines document* in this repo. It's not just legal mumbo-jumbo, it actually explains how this competition will be run and how to submit tests and bugs
 
-=======
-Make sure to read the *guidelines document* in this repo. It's not just legal mumbo-jumbo, it actually explains how this competition will be run and how to submit tests and bugs
-
->>>>>>> 49bda611
 Handy link for submitting genesis each week: [https://near.ai/genesis](https://near.ai/genesis)
 
 ## Requirements
 
-<<<<<<< HEAD
 Before you start, please make sure that you have a machine with publicly routable ip address.
-=======
-  * Before you start, please make sure that you have a machine with publicly routable ip address.
->>>>>>> 49bda611
 
 ## Initialization
 
@@ -67,16 +58,10 @@
 * `account_id`: the account id you used in the previous step.
 * `full_pks`: the public keys you want to use for your account. Please make sure
 
-<<<<<<< HEAD
 that your have the corresponding private keys. If, in the initialization step, you
  generated signer keys this is where you should put the public keys.
  If you would like to use near-shell, make sure that your have your keys
  in the proper place (`~/neardev/default` for example).
-
-=======
->>>>>>> 49bda611
-that your have the corresponding private keys. If you would like to use near-shell, make
-sure that your have your keys in the proper place (`~/neardev/default` for example).
 
 * `amount`: please enter `10000000000000000000`.
 * `is_treasury`: please enter `false`.
@@ -93,11 +78,7 @@
 download the form as a csv file and upload to `~/.near/accounts.csv` on your node. 
 If you are running a node on gcloud, the following command might be useful:
 
-<<<<<<< HEAD
 ```bash
-=======
-```
->>>>>>> 49bda611
 gcloud beta compute scp <csv file you downloaded>  <your node name>:/home/<your user name>/.near/accounts.csv
 ```
 
